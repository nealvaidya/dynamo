#  SPDX-FileCopyrightText: Copyright (c) 2025 NVIDIA CORPORATION & AFFILIATES. All rights reserved.
#  SPDX-License-Identifier: Apache-2.0
#  #
#  Licensed under the Apache License, Version 2.0 (the "License");
#  you may not use this file except in compliance with the License.
#  You may obtain a copy of the License at
#  #
#  http://www.apache.org/licenses/LICENSE-2.0
#  #
#  Unless required by applicable law or agreed to in writing, software
#  distributed under the License is distributed on an "AS IS" BASIS,
#  WITHOUT WARRANTIES OR CONDITIONS OF ANY KIND, either express or implied.
#  See the License for the specific language governing permissions and
#  limitations under the License.
from __future__ import annotations

import json
import logging
import os
from dataclasses import asdict, dataclass
from enum import Enum
from typing import Any, Dict, List, Optional, Set, Tuple, TypeVar, Union

# WARNING: internal
from _bentoml_sdk import Service, ServiceConfig
from _bentoml_sdk.images import Image
from _bentoml_sdk.service.config import validate
from fastapi import FastAPI

<<<<<<< HEAD
from dynamo.sdk.lib.decorators import AbstractDynamoService, DynamoEndpoint
=======
from dynamo.sdk.core.protocol.interface import DynamoTransport, LinkedServices
from dynamo.sdk.lib.decorators import DynamoEndpoint
>>>>>>> 34f3fc6d

T = TypeVar("T", bound=object)

logger = logging.getLogger(__name__)


class ComponentType(str, Enum):
    """Types of Dynamo components"""

    PLANNER = "planner"
    # Future types can be added here like:
    # METRICS = "metrics"
    # MONITOR = "monitor"
    # etc.


<<<<<<< HEAD
class RuntimeLinkedServices:
    """
    A class to track the linked services in the runtime.
    """

    def __init__(self) -> None:
        self.edges: Dict[DynamoService, Set[DynamoService]] = defaultdict(set)

    def add(self, edge: Tuple[DynamoService, DynamoService]):
        src, dest = edge
        self.edges[src].add(dest.inner)
        # drawing an edge from src to dest.inner

    def remove_unused_edges(self):
        # this method is idempotent
        if not self.edges:
            return
        # remove edges that are not in the current service
        for u, vertices in self.edges.items():
            u.remove_unused_edges(used_edges=vertices)

    # the way 


LinkedServices = RuntimeLinkedServices()


=======
>>>>>>> 34f3fc6d
@dataclass
class DynamoConfig:
    """Configuration for Dynamo components"""

    enabled: bool = False
    name: str | None = None
    namespace: str | None = None
    custom_lease: LeaseConfig | None = None
    component_type: ComponentType | None = (
        None  # Indicates if this is a meta/system component
    )


@dataclass
class LeaseConfig:
    """Configuration for custom dynamo leases"""

    ttl: int = 1  # seconds


def _is_dynamo(func) -> bool:
    """True if the function is a DynamoEndpoint instance."""
    return isinstance(func, DynamoEndpoint)


def _get_abstract_dynamo_endpoints(cls: type) -> Set[str]:
    """Get all abstract endpoint names from the class's MRO.

    Args:
        cls: The class to check for abstract endpoints

    Returns:
        Set of abstract endpoint names
    """
    return {
        name
        for base in cls.mro()
        for name, val in base.__dict__.items()
        if getattr(val, "__is_abstract_dynamo__", False)
    }


def _check_dynamo_endpoint_implemented(cls: type, name: str) -> bool:
    """Check if an endpoint is properly implemented.

    Args:
        cls: The class to check
        name: The name of the endpoint to check

    Returns:
        True if the endpoint is properly implemented, False otherwise
    """
    impl = getattr(cls, name, None)
    return impl is not None and _is_dynamo(impl)


def _validate_dynamo_interfaces(cls: type) -> None:
    """
    Validate that *cls* fully implements every @abstract_dynamo_endpoint
    declared in its ancestors and that each implementation is
    decorated with @dynamo_endpoint.
    """
    # TODO: Handle edge cases where there are conflicts in names between the interfaces
    required = _get_abstract_dynamo_endpoints(cls)

    missing, undecorated, not_callable = [], [], []

    for name in required:
        impl = getattr(cls, name, None)  # walk MRO (handles grand-parent impls)
        if impl is None:
            missing.append(name)
            continue

        # guard against attribute shadowing with a non-callable
        if not callable(impl):
            not_callable.append((name, type(impl).__name__))
            continue

        if not _is_dynamo(impl):
            undecorated.append(name)

    problems = []
    if missing:
        problems.append(f"missing implementation(s): {', '.join(missing)}")
    if undecorated:
        problems.append(
            f"method(s) not decorated with @dynamo_endpoint: {', '.join(undecorated)}"
        )
    if not_callable:
        problems.append(
            ", ".join(f"{n} must be callable, got {kind}" for n, kind in not_callable)
        )

    if problems:
        raise TypeError(
            f"{cls.__name__} violates Dynamo interface — " + "; ".join(problems)
        )


class DynamoService(Service[T]):
    """A custom service class that extends BentoML's base Service with Dynamo capabilities"""

    def __init__(
        self,
        config: ServiceConfig,
        inner: type[T],
        image: Optional[Image] = None,
        envs: Optional[list[dict[str, Any]]] = None,
        dynamo_config: Optional[DynamoConfig] = None,
        app: Optional[FastAPI] = None,
    ):
        service_name = inner.__name__
        service_args = self._get_service_args(service_name)
        self.app = app

        if service_args:
            # Validate and merge service args with existing config
            validated_args = validate(service_args)
            config.update(validated_args)
            self._remove_service_args(service_name)

        super().__init__(config=config, inner=inner, image=image, envs=envs or [])

        # Get any dynamo overrides from service_args
        dynamo_overrides = {}
        if service_args and "dynamo" in service_args:
            dynamo_overrides = service_args["dynamo"]
            logger.debug(f"Found dynamo overrides in service_args: {dynamo_overrides}")

        # Initialize Dynamo configuration with overrides
        base_config = (
            dynamo_config
            if dynamo_config
            else DynamoConfig(name=inner.__name__, namespace="default")
        )
        logger.debug(f"Initial base DynamoConfig: {asdict(base_config)}")

        # Apply overrides from service_args to base config
        for key, value in dynamo_overrides.items():
            if hasattr(base_config, key):
                logger.debug(f"Applying override: {key}={value}")
                setattr(base_config, key, value)

        self._dynamo_config = base_config
        if self._dynamo_config.name is None:
            self._dynamo_config.name = inner.__name__

        logger.debug(f"Final DynamoConfig: {asdict(self._dynamo_config)}")

        # Add dynamo configuration to the service config
        # this allows for the config to be part of the service in bento.yaml
        self.config["dynamo"] = asdict(self._dynamo_config)

        # Register Dynamo endpoints
        self._dynamo_endpoints: Dict[str, DynamoEndpoint] = {}
        self._api_endpoints: list[str] = []
        for field in dir(inner):
            value = getattr(inner, field)
            if isinstance(value, DynamoEndpoint):
                self._dynamo_endpoints[value.name] = value
                if DynamoTransport.HTTP in getattr(
                    value, "_transports", [DynamoTransport.DEFAULT]
                ):
                    # Ensure endpoint path starts with '/'
                    path = (
                        value.name if value.name.startswith("/") else f"/{value.name}"
                    )
                    self._api_endpoints.append(path)
        # If any API endpoints exist, mark service as HTTP-exposed and list endpoints
        if self._api_endpoints:
            self.config["http_exposed"] = True
            self.config["api_endpoints"] = self._api_endpoints.copy()

        self._linked_services: List[DynamoService] = []  # Track linked services

    def _get_service_args(self, service_name: str) -> Optional[dict]:
        """Get ServiceArgs from environment config if specified"""
        config_str = os.environ.get("DYNAMO_SERVICE_CONFIG")
        if config_str:
            config = json.loads(config_str)
            service_config = config.get(service_name, {})
            return service_config.get("ServiceArgs")
        return None

    def dynamo_address(self) -> Tuple[Optional[str], Optional[str]]:
        """Get the Dynamo address for this component in namespace/name format"""
        # Check if we have a runner map with Dynamo address
        runner_map = os.environ.get("BENTOML_RUNNER_MAP")
        if runner_map:
            try:
                runners = json.loads(runner_map)
                if self.name in runners:
                    address = runners[self.name]
                    if address.startswith("dynamo://"):
                        # Parse dynamo://namespace/name into (namespace, name)
                        _, path = address.split("://", 1)
                        namespace, name = path.split("/", 1)
                        logger.debug(
                            f"Resolved Dynamo address from runner map: {namespace}/{name}"
                        )
                        return (namespace, name)
            except (json.JSONDecodeError, ValueError) as e:
                raise ValueError(f"Failed to parse BENTOML_RUNNER_MAP: {str(e)}") from e

        logger.debug(
            f"Using default Dynamo address: {self._dynamo_config.namespace}/{self._dynamo_config.name}"
        )
        return (self._dynamo_config.namespace, self._dynamo_config.name)

    def get_dynamo_endpoints(self) -> Dict[str, DynamoEndpoint]:
        """Get all registered Dynamo endpoints"""
        return self._dynamo_endpoints

    def get_dynamo_endpoint(self, name: str) -> DynamoEndpoint:
        """Get a specific Dynamo endpoint by name"""
        if name not in self._dynamo_endpoints:
            raise ValueError(f"No Dynamo endpoint found with name: {name}")
        return self._dynamo_endpoints[name]

    def list_dynamo_endpoints(self) -> List[str]:
        """List names of all registered Dynamo endpoints"""
        return list(self._dynamo_endpoints.keys())

    def remove_unused_edges(self, used_edges: Set[DynamoService]):
        """Remove a dependancy from the current service based on the key"""
        current_deps = dict(self.dependencies)
        for dep_key, dep_value in current_deps.items():
            if dep_value.on.inner not in used_edges:
                del self.dependencies[dep_key]

    def link(self, next_service: DynamoService):
        """Link this service to another service, creating a pipeline.

        This method allows linking a concrete service implementation to a service that depends on an interface.
        It will:
        1. Find all interface dependencies in the current service
        2. Check if the next_service implements any of those interfaces
        3. If exactly one match is found, override that dependency
        4. If no matches or multiple matches are found, raise an error

        Args:
            next_service: The concrete service implementation to link

        Raises:
            ValueError: If no matching interface is found or if multiple matches are found
        """
        print(f"\n[DEBUG] Starting link process:")
        print(f"[DEBUG] Current service: {self.name} ({self.inner.__name__})")
        print(f"[DEBUG] Next service: {next_service.name} ({next_service.inner.__name__})")

        # Get all dependencies that may be on interfaces, storing both interface and dep_key
        interface_deps = [
            (dep.on.inner, dep_key, dep)
            for dep_key, dep in self.dependencies.items()
            if issubclass(dep.on.inner, AbstractDynamoService)
        ]

        print(f"[DEBUG] Found {len(interface_deps)} interface dependencies:")
        for interface, dep_key, _ in interface_deps:
            print(f"  - {interface.__name__} (key: {dep_key})")

        if not interface_deps:
            print(f"[DEBUG] ERROR: No AbstractDynamoServices found to override")
            raise ValueError(
                f"No AbstractDynamoServices found to override in {self.name}"
            )

        curr_inner = next_service.inner
        print(f"[DEBUG] Checking if {curr_inner.__name__} implements any required interfaces")

        # Find interfaces that next_service implements
        matching_interfaces = []
        for interface, dep_key, original_dep in interface_deps:
            if issubclass(curr_inner, interface):
                print(f"[DEBUG] Found match: {curr_inner.__name__} implements {interface.__name__}")
                matching_interfaces.append((interface, dep_key, original_dep))

        if not matching_interfaces:
            print(f"[DEBUG] ERROR: No matching interfaces found")
            raise ValueError(
                f"{curr_inner.__name__} does not implement any interfaces required by {self.name}"
            )

        if len(matching_interfaces) > 1:
            interface_names = [interface.__name__ for interface, _, _ in matching_interfaces]
            print(f"[DEBUG] ERROR: Multiple matching interfaces found: {interface_names}")
            raise ValueError(
                f"{curr_inner.__name__} implements multiple interfaces required by {self.name}: {interface_names}"
            )

        # Get the matching interface, dep_key, and original dependency
        _, matching_dep_key, matching_dep = matching_interfaces[0]

        print(f"[DEBUG] Replacing dependency {matching_dep_key} with {next_service.name}")
        # Let's hot swap the on of the existing dependency with the new service
        matching_dep.on = next_service

        # Track the linked service
        self._linked_services.append(next_service)
        LinkedServices.add((self, next_service))
        print(f"[DEBUG] Successfully linked {self.name} to {next_service.name}")

        return next_service

    def _remove_service_args(self, service_name: str):
        """Remove ServiceArgs from the environment config after using them, preserving envs"""
        logger.debug(f"Removing service args for {service_name}")
        config_str = os.environ.get("DYNAMO_SERVICE_CONFIG")
        if config_str:
            config = json.loads(config_str)
            if service_name in config and "ServiceArgs" in config[service_name]:
                # Save envs to separate env var before removing ServiceArgs
                service_args = config[service_name]["ServiceArgs"]
                if "envs" in service_args:
                    service_envs = os.environ.get("DYNAMO_SERVICE_ENVS", "{}")
                    envs_config = json.loads(service_envs)
                    if service_name not in envs_config:
                        envs_config[service_name] = {}
                    envs_config[service_name]["ServiceArgs"] = {
                        "envs": service_args["envs"]
                    }
                    os.environ["DYNAMO_SERVICE_ENVS"] = json.dumps(envs_config)

    def inject_config(self) -> None:
        """Inject configuration from environment into service configs.

        This reads from DYNAMO_SERVICE_CONFIG environment variable and merges
        the configuration with any existing service config.
        """
        # Get service configs from environment
        service_config_str = os.environ.get("DYNAMO_SERVICE_CONFIG")
        if not service_config_str:
            logger.debug("No DYNAMO_SERVICE_CONFIG found in environment")
            return

        try:
            service_configs = json.loads(service_config_str)
            logger.debug(f"Loaded service configs: {service_configs}")
        except json.JSONDecodeError as e:
            logger.error(f"Failed to parse DYNAMO_SERVICE_CONFIG: {e}")
            return

        # Store the entire config at class level
        if not hasattr(DynamoService, "_global_service_configs"):
            setattr(DynamoService, "_global_service_configs", {})
        DynamoService._global_service_configs = service_configs

        # Process ServiceArgs for all services
        all_services = self.all_services()
        logger.debug(f"Processing configs for services: {list(all_services.keys())}")

        for name, svc in all_services.items():
            if name in service_configs:
                svc_config = service_configs[name]
                # Extract ServiceArgs if present
                if "ServiceArgs" in svc_config:
                    logger.debug(
                        f"Found ServiceArgs for {name}: {svc_config['ServiceArgs']}"
                    )
                    if not hasattr(svc, "_service_args"):
                        object.__setattr__(svc, "_service_args", {})
                    svc._service_args = svc_config["ServiceArgs"]
                else:
                    logger.debug(f"No ServiceArgs found for {name}")
                    # Set default config
                    if not hasattr(svc, "_service_args"):
                        object.__setattr__(svc, "_service_args", {"workers": 1})

    def get_service_configs(self) -> Dict[str, Dict[str, Any]]:
        """Get the service configurations for resource allocation.

        Returns:
            Dict mapping service names to their configs
        """
        # Get all services in the dependency chain
        all_services = self.all_services()
        result = {}

        # If we have global configs, use them to build service configs
        if hasattr(DynamoService, "_global_service_configs"):
            for name, svc in all_services.items():
                # Start with default config
                config = {"workers": 1}

                # If service has specific args, use them
                if hasattr(svc, "_service_args"):
                    config.update(svc._service_args)

                # If there are global configs for this service, get ServiceArgs
                if name in DynamoService._global_service_configs:
                    svc_config = DynamoService._global_service_configs[name]
                    if "ServiceArgs" in svc_config:
                        config.update(svc_config["ServiceArgs"])

                result[name] = config
                logger.debug(f"Built config for {name}: {config}")

        return result

    def is_servable(self) -> bool:
        """Check if this service is ready to be served.

        A service is servable if:
        1. It is not a subclass of AbstractDynamoService (concrete service)
        2. If it is a subclass of AbstractDynamoService, all abstract methods are implemented
           with @dynamo_endpoint decorators

        Returns:
            bool: True if the service is ready to be served, False otherwise
        """
        from dynamo.sdk.lib.decorators import AbstractDynamoService

        # If not a AbstractDynamoService, it's servable
        if not issubclass(self.inner, AbstractDynamoService):
            return True

        # Get all abstract endpoints and check their implementations
        abstract_endpoints = _get_abstract_dynamo_endpoints(self.inner)
        return all(
            _check_dynamo_endpoint_implemented(self.inner, name)
            for name in abstract_endpoints
        )


def service(
    inner: Optional[type[T]] = None,
    /,
    *,
    image: Optional[str] = None,
    envs: Optional[list[dict[str, Any]]] = None,
    dynamo: Optional[Union[Dict[str, Any], DynamoConfig]] = None,
    app: Optional[FastAPI] = None,
    **kwargs: Any,
) -> Any:
    """Enhanced service decorator that supports Dynamo configuration

    Args:
        dynamo: Dynamo configuration, either as a DynamoConfig object or dict with keys:
            - enabled: bool (default True)
            - name: str (default: class name)
            - namespace: str (default: "default")
        **kwargs: Existing BentoML service configuration
    """
    config = kwargs

    # Parse dict into DynamoConfig object
    dynamo_config: Optional[DynamoConfig] = None
    if dynamo is not None:
        if isinstance(dynamo, dict):
            dynamo_config = DynamoConfig(**dynamo)
        else:
            dynamo_config = dynamo

    def decorator(inner: type[T]) -> DynamoService[T]:
        if isinstance(inner, Service):
            raise TypeError("service() decorator can only be applied once")

        # Validate that if the inner class is a subclass of 1 or more AbstractDynamoServices,
        # it implements all the abstract methods declared in the interfaces
        _validate_dynamo_interfaces(inner)

        return DynamoService(
            config=config,
            inner=inner,
            image=image,
            envs=envs or [],
            dynamo_config=dynamo_config,
            app=app,
        )

    return decorator(inner) if inner is not None else decorator<|MERGE_RESOLUTION|>--- conflicted
+++ resolved
@@ -27,12 +27,9 @@
 from _bentoml_sdk.service.config import validate
 from fastapi import FastAPI
 
-<<<<<<< HEAD
-from dynamo.sdk.lib.decorators import AbstractDynamoService, DynamoEndpoint
-=======
+from
 from dynamo.sdk.core.protocol.interface import DynamoTransport, LinkedServices
 from dynamo.sdk.lib.decorators import DynamoEndpoint
->>>>>>> 34f3fc6d
 
 T = TypeVar("T", bound=object)
 
@@ -49,36 +46,6 @@
     # etc.
 
 
-<<<<<<< HEAD
-class RuntimeLinkedServices:
-    """
-    A class to track the linked services in the runtime.
-    """
-
-    def __init__(self) -> None:
-        self.edges: Dict[DynamoService, Set[DynamoService]] = defaultdict(set)
-
-    def add(self, edge: Tuple[DynamoService, DynamoService]):
-        src, dest = edge
-        self.edges[src].add(dest.inner)
-        # drawing an edge from src to dest.inner
-
-    def remove_unused_edges(self):
-        # this method is idempotent
-        if not self.edges:
-            return
-        # remove edges that are not in the current service
-        for u, vertices in self.edges.items():
-            u.remove_unused_edges(used_edges=vertices)
-
-    # the way 
-
-
-LinkedServices = RuntimeLinkedServices()
-
-
-=======
->>>>>>> 34f3fc6d
 @dataclass
 class DynamoConfig:
     """Configuration for Dynamo components"""
