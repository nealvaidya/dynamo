# SPDX-FileCopyrightText: Copyright (c) 2025 NVIDIA CORPORATION & AFFILIATES. All rights reserved.
# SPDX-License-Identifier: Apache-2.0
#
# Licensed under the Apache License, Version 2.0 (the "License");
# you may not use this file except in compliance with the License.
# You may obtain a copy of the License at
#
# http://www.apache.org/licenses/LICENSE-2.0
#
# Unless required by applicable law or agreed to in writing, software
# distributed under the License is distributed on an "AS IS" BASIS,
# WITHOUT WARRANTIES OR CONDITIONS OF ANY KIND, either express or implied.
# See the License for the specific language governing permissions and
# limitations under the License.
existingImagePullSecret: nvcrimagepullsecret

# Global values used across charts
global:
  NGC_API_KEY: ${NGC_TOKEN}

dynamo-operator:
  enabled: true
  natsAddr: "nats://${RELEASE_NAME}-nats:4222"
  etcdAddr: "${RELEASE_NAME}-etcd:2379"
  namespaceRestriction:
    enabled: true
    targetNamespace: ${NAMESPACE}
  controllerManager:
    manager:
      image:
        repository: ${CI_REGISTRY_IMAGE}/dynamo-operator
        tag: ${CI_COMMIT_SHA}
      args:
        - --health-probe-bind-address=:8081
        - --metrics-bind-address=127.0.0.1:8080

  dynamo:
    dynamoIngressSuffix: ${DYNAMO_INGRESS_SUFFIX}
    yatai:
    # todo: only use dns name
      endpoint: http://dynamo-server
      clusterName: default

    yataiSystem:
    # can we just infer this, or change scheme to use default until overridden
      namespace: ""

    internalImages:
      bentoDownloader: quay.io/bentoml/bento-downloader:0.0.5
      kaniko: quay.io/bentoml/kaniko:debug
      buildkit: quay.io/bentoml/buildkit:master
      buildkitRootless: quay.io/bentoml/buildkit:master-rootless
      metricsTransformer: quay.io/bentoml/yatai-bento-metrics-transformer:0.0.4
      debugger: quay.io/bentoml/bento-debugger:0.0.8
      monitorExporter: quay.io/bentoml/bentoml-monitor-exporter:0.0.3
      proxy: quay.io/bentoml/bentoml-proxy:0.0.1

    disableAutomateBentoImageBuilder: false
    enableRestrictedSecurityContext: false
    disableYataiComponentRegistration: false

    dockerRegistry:
      server: 'nvcr.io/nvidian/nim-llm-dev'
      inClusterServer: ''
      username: '$oauthtoken'
      # Password will use global.NGC_API_KEY by default
      # password: ""
      passwordExistingSecretName: 'nvcrimagepullsecret'
      # passwordExistingSecretKey: ''
      secure: true
      bentoRepositoryName: yatai-bentos

    bentoImageBuildEngine: buildkit
    addNamespacePrefixToImageName: false

    estargz:
      enabled: false

    kaniko:
      cacheRepo: ''
      snapshotMode: ''

dynamo-api-server:
  enabled: true
  namespaceRestriction:
    enabled: true
    targetNamespace: ${NAMESPACE}
  istio:
    host:
      ${NAMESPACE}.dev.aire.nvidia.com
  dynamo:
    # need to be set to deployment-management
    env:
      resource_scope: "user"
  image:
<<<<<<< HEAD
    repository: gitlab-master.nvidia.com:5005/aire/microservices/compoundai/dynamo-api-server
    # temporarily force to use old commit for api-server
    tag: fccbb8777fbd2ac11dad4871c8a8ba6884525e07
    #tag: ${CI_COMMIT_SHA}
=======
    repository: ${CI_REGISTRY_IMAGE}/dynamo-api-server
    tag: ${CI_COMMIT_SHA}
>>>>>>> 9b72c197
    pullPolicy: IfNotPresent
  storeImage:
    repository: ${CI_REGISTRY_IMAGE}/dynamo-api-store
    tag: ${CI_COMMIT_SHA}
    pullPolicy: IfNotPresent
  imagePullSecrets:
    - name: nvcrimagepullsecret
    - name: docker-imagepullsecret
    - name: gitlab-imagepull
  postgresql:
    primary:
      persistence:
        enabled: false
  minio:
    persistence:
      enabled: true
      size: 5Gi
      storageClass: "local-path"
    apiIngress:
      enabled: false
      ingressClassName: nginx
      hostname: minio.example.com
      pathType: Prefix

etcd:
  enabled: true
  persistence:
    enabled: true
    storageClass: "local-path"
    size: 1Gi
  preUpgrade:
    enabled: false

nats:
  enabled: true
  config:
    jetstream:
      enabled: true
      fileStore:
        pvc:
          size: 1Gi
          storageClassName: "local-path"<|MERGE_RESOLUTION|>--- conflicted
+++ resolved
@@ -93,15 +93,8 @@
     env:
       resource_scope: "user"
   image:
-<<<<<<< HEAD
-    repository: gitlab-master.nvidia.com:5005/aire/microservices/compoundai/dynamo-api-server
-    # temporarily force to use old commit for api-server
-    tag: fccbb8777fbd2ac11dad4871c8a8ba6884525e07
-    #tag: ${CI_COMMIT_SHA}
-=======
     repository: ${CI_REGISTRY_IMAGE}/dynamo-api-server
     tag: ${CI_COMMIT_SHA}
->>>>>>> 9b72c197
     pullPolicy: IfNotPresent
   storeImage:
     repository: ${CI_REGISTRY_IMAGE}/dynamo-api-store
