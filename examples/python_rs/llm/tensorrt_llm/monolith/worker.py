--- conflicted
+++ resolved
@@ -16,16 +16,21 @@
 
 import asyncio
 import json
+import signal
+import uuid
 from enum import Enum
 from typing import List
 
 import uvloop
 from common.base_engine import BaseTensorrtLLMEngine
 from common.parser import LLMAPIConfig, parse_tensorrt_llm_args
-from common.processor import merge_promises
+from common.processor import merge_promises, parse_chat_message_content
+from common.protocol import nvChatCompletionRequest
+from tensorrt_llm.executor import CppExecutorError
 from tensorrt_llm.llmapi.llm import RequestOutput
 from tensorrt_llm.logger import logger
 from tensorrt_llm.serve.openai_protocol import (
+    ChatCompletionStreamResponse,
     CompletionRequest,
     CompletionStreamResponse,
 )
@@ -51,12 +56,6 @@
 
     def __init__(self, engine_config: LLMAPIConfig):
         super().__init__(engine_config)
-
-<<<<<<< HEAD
-    @triton_endpoint(CompletionRequest, CompletionStreamResponse)
-=======
-        self._llm_engine = None
-        logger.info("Shutdown complete")
 
     @triton_endpoint(nvChatCompletionRequest, ChatCompletionStreamResponse)
     async def generate_chat(self, request):
@@ -108,8 +107,7 @@
         except Exception as e:
             raise RuntimeError("Failed to generate: " + str(e))
 
-    @triton_endpoint(nvCompletionRequest, CompletionStreamResponse)
->>>>>>> e47adf56
+    @triton_endpoint(CompletionRequest, CompletionStreamResponse)
     async def generate_completion(self, request):
         if self._llm_engine is None:
             raise RuntimeError("Engine not initialized")
